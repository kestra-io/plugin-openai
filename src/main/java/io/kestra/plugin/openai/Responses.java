--- conflicted
+++ resolved
@@ -84,8 +84,6 @@
                     type: io.kestra.plugin.core.log.Log
                     message: "{{ outputs.trends.outputText }}"
                 """
-<<<<<<< HEAD
-=======
         ),
         @Example(
             full = true,
@@ -304,7 +302,7 @@
                           required:
                             - food
                 """
->>>>>>> 38799581
+     
         )
     }
 )
