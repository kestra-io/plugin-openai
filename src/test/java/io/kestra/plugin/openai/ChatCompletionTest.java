--- conflicted
+++ resolved
@@ -39,12 +39,8 @@
 
         ChatCompletion task = ChatCompletion.builder()
             .apiKey(this.apiKey)
-<<<<<<< HEAD
-            .model("gpt-3.5-turbo")
-=======
             .model("gpt-3.5-turbo-0613")
             .clientTimeout(30)
->>>>>>> d5d497c5
             .messages(messages)
             .build();
 
